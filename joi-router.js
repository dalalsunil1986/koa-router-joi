'use strict';

const assert = require('assert');
const debug = require('debug')('koa-joi-router');
const isGenFn = require('is-gen-fn');
const flatten = require('flatten');
const methods = require('methods');
const KoaRouter = require('koa-router');
const busboy = require('await-busboy');
const parse = require('co-body');
const Joi = require('joi');
const slice = require('sliced');
const delegate = require('delegates');
const clone = require('clone');
const OutputValidator = require('./output-validator');

module.exports = Router;

// expose Joi for use in applications
Router.Joi = Joi;

function Router() {
  if (!(this instanceof Router)) {
    return new Router();
  }

  this.routes = [];
  this.router = new KoaRouter();
}

/**
 * Array of routes
 *
 * Router.prototype.routes;
 * @api public
 */

/**
 * Delegate methods to internal router object
 */

delegate(Router.prototype, 'router')
  .method('prefix')
  .method('use')
  .method('param');

/**
 * Return koa middleware
 * @return {Function}
 * @api public
 */

Router.prototype.middleware = function middleware() {
  return this.router.routes();
};

/**
 * Adds a route or array of routes to this router, storing the route
 * in `this.routes`.
 *
 * Example:
 *
 *   var admin = router();
 *
 *   admin.route({
 *     method: 'get',
 *     path: '/do/stuff/:id',
 *     handler: function *(next){},
 *     validate: {
 *       header: Joi object
 *       params: Joi object (:id)
 *       query: Joi object (validate key/val pairs in the querystring)
 *       body: Joi object (the request payload body) (json or form)
 *       maxBody: '64kb' // (json, x-www-form-urlencoded only - not stream size)
 *                       // optional
 *       type: 'json|form|multipart' (required when body is specified)
 *       failure: 400 // http error code to use
 *     },
 *     meta: { // this is ignored but useful for doc generators etc
 *       desc: 'We can use this for docs generation.'
 *       produces: ['application/json']
 *       model: {} // response object definition
 *     }
 *   })
 *
 * @param {Object} spec
 * @return {Router} self
 * @api public
 */

Router.prototype.route = function route(spec) {
  if (Array.isArray(spec)) {
    for (let i = 0; i < spec.length; i++) {
      this._addRoute(spec[i]);
    }
  } else {
    this._addRoute(spec);
  }

  return this;
};

/**
 * Adds a route to this router, storing the route
 * in `this.routes`.
 *
 * @param {Object} spec
 * @api private
 */

Router.prototype._addRoute = function addRoute(spec) {
  this._validateRouteSpec(spec);
  this.routes.push(spec);

  debug('add %s "%s"', spec.method, spec.path);

  const bodyParser = makeBodyParser(spec);
  const specExposer = makeSpecExposer(spec);
  const validator = makeValidator(spec);
  const handlers = flatten(spec.handler);

  const args = [
    spec.path,
    prepareRequest,
    specExposer,
    bodyParser,
    validator
  ].concat(handlers);

  const router = this.router;

  spec.method.forEach((method) => {
    router[method].apply(router, args);
  });
};

/**
 * Validate the spec passed to route()
 *
 * @param {Object} spec
 * @api private
 */

Router.prototype._validateRouteSpec = function validateRouteSpec(spec) {
  assert(spec, 'missing spec');

  const ok = typeof spec.path === 'string' || spec.path instanceof RegExp;
  assert(ok, 'invalid route path');

  checkHandler(spec);
  checkMethods(spec);
  checkValidators(spec);
};

/**
 * @api private
 */

function checkHandler(spec) {
  if (!Array.isArray(spec.handler)) {
    spec.handler = [spec.handler];
  }

  return flatten(spec.handler).forEach(isSupportedFunction);
}

function isAsync(fn) {
   return fn.constructor.name === 'AsyncFunction';
}

/**
 * @api private
 */

<<<<<<< HEAD
function isGeneratorFunction(handler) {
  console.log(handler, isAsync(handler));
  assert(isAsync(handler), 'route handler must be a GeneratorFunction');
=======
function isSupportedFunction(handler) {
  assert.equal('function', typeof handler, 'route handler must be a function');

  if (isGenFn(handler)) {
    throw new Error(`route handlers must not be GeneratorFunctions
       Please use "async function" or "function".`);
  }
>>>>>>> 98dae578
}

/**
 * Validate the spec.method
 *
 * @param {Object} spec
 * @api private
 */

function checkMethods(spec) {
  assert(spec.method, 'missing route methods');

  if (typeof spec.method === 'string') {
    spec.method = spec.method.split(' ');
  }

  if (!Array.isArray(spec.method)) {
    throw new TypeError('route methods must be an array or string');
  }

  if (spec.method.length === 0) {
    throw new Error('missing route method');
  }

  spec.method.forEach((method, i) => {
    assert(typeof method === 'string', 'route method must be a string');
    spec.method[i] = method.toLowerCase();
  });
}

/**
 * Validate the spec.validators
 *
 * @param {Object} spec
 * @api private
 */

function checkValidators(spec) {
  if (!spec.validate) return;

  let text;
  if (spec.validate.body) {
    text = 'validate.type must be declared when using validate.body';
    assert(/json|form/.test(spec.validate.type), text);
  }

  if (spec.validate.type) {
    text = 'validate.type must be either json, form, multipart or stream';
    assert(/json|form|multipart|stream/i.test(spec.validate.type), text);
  }

  if (spec.validate.output) {
    spec.validate._outputValidator = new OutputValidator(spec.validate.output);
  }

  // default HTTP status code for failures
  if (!spec.validate.failure) {
    spec.validate.failure = 400;
  }
}

/**
 * Creates body parser middleware.
 *
 * @param {Object} spec
 * @return {async function}
 * @api private
 */

function makeBodyParser(spec) {
  return async function parsePayload(ctx, next) {
    if (!(spec.validate && spec.validate.type)) return await next();

    let opts;

    try {
      switch (spec.validate.type) {
        case 'json':
          if (!ctx.request.is('json')) {
            return ctx.throw(400, 'expected json');
          }

          opts = {
            limit: spec.validate.maxBody
          };

          ctx.request.body = await parse.json(ctx, opts);
          break;

        case 'form':
          if (!ctx.request.is('urlencoded')) {
            return ctx.throw(400, 'expected x-www-form-urlencoded');
          }

          opts = {
            limit: spec.validate.maxBody
          };

          ctx.request.body = await parse.form(ctx, opts);
          break;

        case 'stream':
        case 'multipart':
          if (!ctx.request.is('multipart/*')) {
            return ctx.throw(400, 'expected multipart');
          }

          opts = spec.validate.multipartOptions || {}; // TODO document this
          opts.autoFields = true;

          ctx.request.parts = busboy(ctx, opts);
          break;
      }
    } catch (err) {
      if (!spec.validate.continueOnError) return ctx.throw(err);
      captureError(ctx, 'type', err);
    }

    await next();
  };
}

/**
 * @api private
 */

function captureError(ctx, type, err) {
  // expose Error message to JSON.stringify()
  err.msg = err.message;
  if (!ctx.invalid) ctx.invalid = {};
  ctx.invalid[type] = err;
}

/**
 * Creates validator middleware.
 *
 * @param {Object} spec
 * @return {async function}
 * @api private
 */

function makeValidator(spec) {
  const props = 'header query params body'.split(' ');

  return async function validator(ctx, next) {
    if (!spec.validate) return await next();

    let err;

    for (let i = 0; i < props.length; ++i) {
      const prop = props[i];

      if (spec.validate[prop]) {
        err = validateInput(prop, ctx, spec.validate);

        if (err) {
          if (!spec.validate.continueOnError) return ctx.throw(err);
          captureError(ctx, prop, err);
        }
      }
    }

    await next();

    if (spec.validate._outputValidator) {
      debug('validating output');

      err = spec.validate._outputValidator.validate(ctx);
      if (err) {
        err.status = 500;
        return ctx.throw(err);
      }
    }
  };
}

/**
 * Exposes route spec.
 *
 * @param {Object} spec
 * @return {async function}
 * @api private
 */
function makeSpecExposer(spec) {
  const defn = clone(spec);
  return async function specExposer(ctx, next) {
    ctx.state.route = defn;
    await next();
  };
}

/**
 * Middleware which creates `request.params`.
 *
 * @api private
 */

async function prepareRequest(ctx, next) {
  ctx.request.params = ctx.params;
  await next();
}

/**
 * Validates request[prop] data with the defined validation schema.
 *
 * @param {String} prop
 * @param {koa.Request} request
 * @param {Object} validate
 * @returns {Error|undefined}
 * @api private
 */

function validateInput(prop, ctx, validate) {
  debug('validating %s', prop);

  const request = ctx.request;
  const res = Joi.validate(request[prop], validate[prop]);

  if (res.error) {
    res.error.status = validate.failure;
    return res.error;
  }

  // update our request w/ the casted values
  switch (prop) {
    case 'header': // request.header is getter only, cannot set it
    case 'query': // setting request.query directly causes casting back to strings
      Object.keys(res.value).forEach((key) => {
        request[prop][key] = res.value[key];
      });
      break;
    case 'params':
      request.params = ctx.params = res.value;
      break;
    default:
      request[prop] = res.value;
  }
}

/**
 * Routing shortcuts for all HTTP methods
 *
 * Example:
 *
 *    var admin = router();
 *
 *    admin.get('/user', async function(ctx) {
 *      ctx.body = ctx.session.user;
 *    })
 *
 *    var validator = Joi().object().keys({ name: Joi.string() });
 *    var config = { validate: { body: validator }};
 *
 *    admin.post('/user', config, async function(ctx){
 *      console.log(ctx.body);
 *    })
 *
 *    async function commonHandler(ctx){
 *      // ...
 *    }
 *    admin.post('/account', [commonHandler, async function(ctx){
 *      // ...
 *    }]);
 *
 * @param {String} path
 * @param {Object} [config] optional
 * @param {async function|async function[]} handler(s)
 * @return {App} self
 */

methods.forEach((method) => {
  method = method.toLowerCase();

  Router.prototype[method] = function(path) {
    // path, handler1, handler2, ...
    // path, config, handler1
    // path, config, handler1, handler2, ...
    // path, config, [handler1, handler2], handler3, ...

    let fns;
    let config;

    if (typeof arguments[1] === 'function' || Array.isArray(arguments[1])) {
      config = {};
      fns = slice(arguments, 1);
    } else if (typeof arguments[1] === 'object') {
      config = arguments[1];
      fns = slice(arguments, 2);
    }

    const spec = {
      path: path,
      method: method,
      handler: fns
    };

    Object.assign(spec, config);

    this.route(spec);
    return this;
  };
});<|MERGE_RESOLUTION|>--- conflicted
+++ resolved
@@ -172,11 +172,6 @@
  * @api private
  */
 
-<<<<<<< HEAD
-function isGeneratorFunction(handler) {
-  console.log(handler, isAsync(handler));
-  assert(isAsync(handler), 'route handler must be a GeneratorFunction');
-=======
 function isSupportedFunction(handler) {
   assert.equal('function', typeof handler, 'route handler must be a function');
 
@@ -184,7 +179,6 @@
     throw new Error(`route handlers must not be GeneratorFunctions
        Please use "async function" or "function".`);
   }
->>>>>>> 98dae578
 }
 
 /**
